#!/usr/bin/make -f
SHELL = bash

REPO ?= $(shell go list -m)
VERSION ?= $(shell git describe --tags --dirty --always)
BUILD ?= $(shell date -a --iso=seconds)
DEBUG ?= false

HUB_IMAGE ?= nspccdev/neofs
HUB_TAG ?= "$(shell echo ${VERSION} | sed 's/^v//')"

BIN = bin
DIRS= $(BIN)

# List of binaries to build.
CMDS = $(notdir $(basename $(wildcard cmd/*)))
BINS = $(addprefix $(BIN)/, $(CMDS))

.PHONY: help all dep clean fmts fmt imports test lint docker/lint

# To build a specific binary, use it's name prefix with bin/ as a target
# For example `make bin/neofs-node` will build only storage node binary
# Just `make` will build all possible binaries
all: $(DIRS) $(BINS)
# CGO_ENABLED=0 \
# GOOS=linux GOARCH=amd64 
$(BINS): $(DIRS) dep
	@echo "⇒ Build $@"
	GO111MODULE=on \
	go build -v -trimpath \
	-ldflags "-X $(REPO)/misc.Version=$(VERSION) \
	-X $(REPO)/misc.Build=$(BUILD) \
	-X $(REPO)/misc.Debug=$(DEBUG)" \
	-o $@ ./cmd/$(notdir $@)

$(DIRS):
	@echo "⇒ Ensure dir: $@"
	@mkdir -p $@

# Pull go dependencies
dep:
	CGO_ENABLED=0 \
	GO111MODULE=on \
	go mod download
	CGO_ENABLED=0 \
	GO111MODULE=on \
	go mod tidy -v

<<<<<<< HEAD
=======
test_dep:
	CGO_ENABLED=0 \
	GO111MODULE=on \
	go test -i ./... && echo OK

>>>>>>> 9952d419
# Regenerate proto files:
protoc:
	@GOPRIVATE=github.com/nspcc-dev go mod vendor
	# Install specific version for protobuf lib
	@go list -f '{{.Path}}/...@{{.Version}}' -m  github.com/golang/protobuf | xargs go get -v
	# Protoc generate
	@for f in `find . -type f -name '*.proto' -not -path './vendor/*'`; do \
		echo "⇒ Processing $$f "; \
		protoc \
			--proto_path=.:./vendor:/usr/local/include \
			--go_out=plugins=grpc,paths=source_relative:. $$f; \
	done
	rm -rf vendor

# Build all-in-one NeoFS docker image
image-aio: images
	@echo "⇒ Build NeoFS All-In-One Docker image "
	@docker build \
		--build-arg HUB_IMAGE=$(HUB_IMAGE) \
		--build-arg HUB_TAG=$(HUB_TAG) \
		--rm \
		-f .docker/Dockerfile.aio \
		-t $(HUB_IMAGE)-aio:$(HUB_TAG) .

# Build NeoFS component's docker image
image-%:
	@echo "⇒ Build NeoFS $* docker image "
	@docker build \
		--build-arg REPO=$(REPO) \
		--build-arg VERSION=$(VERSION) \
		--rm \
		-f .docker/Dockerfile.$* \
		-t $(HUB_IMAGE)-$*:$(HUB_TAG) .

# Build all Docker images
images: image-storage image-ir image-cli image-adm

# Build dirty local Docker images
dirty-images: image-dirty-storage image-dirty-ir image-dirty-cli image-dirty-adm

# Run all code formatters
fmts: fmt imports

# Reformat code
fmt:
	@echo "⇒ Processing gofmt check"
	@GO111MODULE=on gofmt -s -w cmd/ pkg/ misc/

# Reformat imports
imports:
	@echo "⇒ Processing goimports check"
	@GO111MODULE=on goimports -w cmd/ pkg/ misc/

# Run Unit Test with go test
test:
	@echo "⇒ Running go test"
	@GO111MODULE=on go test ./...

# Run linters
lint:
	@golangci-lint --timeout=5m run

# Run linters in Docker
docker/lint:
	docker run --rm -it \
	-v `pwd`:/src \
	-u `stat -c "%u:%g" .` \
	--env HOME=/src \
	golangci/golangci-lint:v1.30 bash -c 'cd /src/ && make lint'

# Print version
version:
	@echo $(VERSION)

# Show this help prompt
help:
	@echo '  Usage:'
	@echo ''
	@echo '    make <target>'
	@echo ''
	@echo '  Targets:'
	@echo ''
	@awk '/^#/{ comment = substr($$0,3) } comment && /^[a-zA-Z][a-zA-Z0-9_-]+ ?:/{ print "   ", $$1, comment }' $(MAKEFILE_LIST) | column -t -s ':' | grep -v 'IGNORE' | sort -u

clean:
	rm -rf vendor
	rm -rf $(BIN)<|MERGE_RESOLUTION|>--- conflicted
+++ resolved
@@ -46,14 +46,6 @@
 	GO111MODULE=on \
 	go mod tidy -v
 
-<<<<<<< HEAD
-=======
-test_dep:
-	CGO_ENABLED=0 \
-	GO111MODULE=on \
-	go test -i ./... && echo OK
-
->>>>>>> 9952d419
 # Regenerate proto files:
 protoc:
 	@GOPRIVATE=github.com/nspcc-dev go mod vendor
